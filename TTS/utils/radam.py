# from https://github.com/LiyuanLucasLiu/RAdam

import math

import torch
from torch.optim.optimizer import Optimizer


class RAdam(Optimizer):
    def __init__(self, params, lr=1e-3, betas=(0.9, 0.999), eps=1e-8, weight_decay=0, degenerated_to_sgd=True):
        if lr < 0.0:
            raise ValueError("Invalid learning rate: {}".format(lr))
        if eps < 0.0:
            raise ValueError("Invalid epsilon value: {}".format(eps))
        if not 0.0 <= betas[0] < 1.0:
            raise ValueError("Invalid beta parameter at index 0: {}".format(betas[0]))
        if not 0.0 <= betas[1] < 1.0:
            raise ValueError("Invalid beta parameter at index 1: {}".format(betas[1]))

        self.degenerated_to_sgd = degenerated_to_sgd
        if isinstance(params, (list, tuple)) and len(params) > 0 and isinstance(params[0], dict):
            for param in params:
                if "betas" in param and (param["betas"][0] != betas[0] or param["betas"][1] != betas[1]):
                    param["buffer"] = [[None, None, None] for _ in range(10)]
        defaults = dict(
            lr=lr, betas=betas, eps=eps, weight_decay=weight_decay, buffer=[[None, None, None] for _ in range(10)]
        )
<<<<<<< HEAD
        super(RAdam, self).__init__(params, defaults)
=======
        super().__init__(params, defaults)
>>>>>>> 3c0d1d06

    def __setstate__(self, state):  # pylint: disable=useless-super-delegation
        super().__setstate__(state)

    def step(self, closure=None):

        loss = None
        if closure is not None:
            loss = closure()

        for group in self.param_groups:

            for p in group["params"]:
                if p.grad is None:
                    continue
                grad = p.grad.data.float()
                if grad.is_sparse:
                    raise RuntimeError("RAdam does not support sparse gradients")

                p_data_fp32 = p.data.float()

                state = self.state[p]

                if len(state) == 0:
                    state["step"] = 0
                    state["exp_avg"] = torch.zeros_like(p_data_fp32)
                    state["exp_avg_sq"] = torch.zeros_like(p_data_fp32)
                else:
                    state["exp_avg"] = state["exp_avg"].type_as(p_data_fp32)
                    state["exp_avg_sq"] = state["exp_avg_sq"].type_as(p_data_fp32)

                exp_avg, exp_avg_sq = state["exp_avg"], state["exp_avg_sq"]
                beta1, beta2 = group["betas"]

                exp_avg_sq.mul_(beta2).addcmul_(grad, grad, value=1 - beta2)
                exp_avg.mul_(beta1).add_(grad, alpha=1 - beta1)

                state["step"] += 1
                buffered = group["buffer"][int(state["step"] % 10)]
                if state["step"] == buffered[0]:
                    N_sma, step_size = buffered[1], buffered[2]
                else:
                    buffered[0] = state["step"]
                    beta2_t = beta2 ** state["step"]
                    N_sma_max = 2 / (1 - beta2) - 1
                    N_sma = N_sma_max - 2 * state["step"] * beta2_t / (1 - beta2_t)
                    buffered[1] = N_sma

                    # more conservative since it's an approximated value
                    if N_sma >= 5:
                        step_size = math.sqrt(
                            (1 - beta2_t)
                            * (N_sma - 4)
                            / (N_sma_max - 4)
                            * (N_sma - 2)
                            / N_sma
                            * N_sma_max
                            / (N_sma_max - 2)
                        ) / (1 - beta1 ** state["step"])
                    elif self.degenerated_to_sgd:
                        step_size = 1.0 / (1 - beta1 ** state["step"])
                    else:
                        step_size = -1
                    buffered[2] = step_size

                # more conservative since it's an approximated value
                if N_sma >= 5:
                    if group["weight_decay"] != 0:
                        p_data_fp32.add_(p_data_fp32, alpha=-group["weight_decay"] * group["lr"])
                    denom = exp_avg_sq.sqrt().add_(group["eps"])
                    p_data_fp32.addcdiv_(exp_avg, denom, value=-step_size * group["lr"])
                    p.data.copy_(p_data_fp32)
                elif step_size > 0:
                    if group["weight_decay"] != 0:
                        p_data_fp32.add_(p_data_fp32, alpha=-group["weight_decay"] * group["lr"])
                    p_data_fp32.add_(exp_avg, alpha=-step_size * group["lr"])
                    p.data.copy_(p_data_fp32)

        return loss<|MERGE_RESOLUTION|>--- conflicted
+++ resolved
@@ -25,11 +25,7 @@
         defaults = dict(
             lr=lr, betas=betas, eps=eps, weight_decay=weight_decay, buffer=[[None, None, None] for _ in range(10)]
         )
-<<<<<<< HEAD
-        super(RAdam, self).__init__(params, defaults)
-=======
         super().__init__(params, defaults)
->>>>>>> 3c0d1d06
 
     def __setstate__(self, state):  # pylint: disable=useless-super-delegation
         super().__setstate__(state)
