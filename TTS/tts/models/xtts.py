import logging
import os
from dataclasses import dataclass
from pathlib import Path
from typing import Optional

import librosa
import torch
import torch.nn.functional as F
import torchaudio
from coqpit import Coqpit
from trainer.io import load_fsspec

from TTS.tts.layers.xtts.gpt import GPT
from TTS.tts.layers.xtts.hifigan_decoder import HifiDecoder
from TTS.tts.layers.xtts.stream_generator import init_stream_support
from TTS.tts.layers.xtts.tokenizer import VoiceBpeTokenizer, split_sentence
from TTS.tts.layers.xtts.xtts_manager import LanguageManager, SpeakerManager
from TTS.tts.models.base_tts import BaseTTS
from TTS.utils.generic_utils import is_pytorch_at_least_2_4

logger = logging.getLogger(__name__)

init_stream_support()


def wav_to_mel_cloning(
    wav,
    mel_norms_file="../experiments/clips_mel_norms.pth",
    mel_norms=None,
    device=torch.device("cpu"),
    n_fft=4096,
    hop_length=1024,
    win_length=4096,
    power=2,
    normalized=False,
    sample_rate=22050,
    f_min=0,
    f_max=8000,
    n_mels=80,
):
    """
    Convert waveform to mel-spectrogram with hard-coded parameters for cloning.

    Args:
        wav (torch.Tensor): Input waveform tensor.
        mel_norms_file (str): Path to mel-spectrogram normalization file.
        mel_norms (torch.Tensor): Mel-spectrogram normalization tensor.
        device (torch.device): Device to use for computation.

    Returns:
        torch.Tensor: Mel-spectrogram tensor.
    """
    mel_stft = torchaudio.transforms.MelSpectrogram(
        n_fft=n_fft,
        hop_length=hop_length,
        win_length=win_length,
        power=power,
        normalized=normalized,
        sample_rate=sample_rate,
        f_min=f_min,
        f_max=f_max,
        n_mels=n_mels,
        norm="slaney",
    ).to(device)
    wav = wav.to(device)
    mel = mel_stft(wav)
    mel = torch.log(torch.clamp(mel, min=1e-5))
    if mel_norms is None:
        mel_norms = torch.load(mel_norms_file, map_location=device, weights_only=is_pytorch_at_least_2_4())
    mel = mel / mel_norms.unsqueeze(0).unsqueeze(-1)
    return mel


def load_audio(audiopath, sampling_rate):
    # better load setting following: https://github.com/faroit/python_audio_loading_benchmark

    # torchaudio should chose proper backend to load audio depending on platform
    audio, lsr = torchaudio.load(audiopath)

    # stereo to mono if needed
    if audio.size(0) != 1:
        audio = torch.mean(audio, dim=0, keepdim=True)

    if lsr != sampling_rate:
        audio = torchaudio.functional.resample(audio, lsr, sampling_rate)

    # Check some assumptions about audio range. This should be automatically fixed in load_wav_to_torch, but might not be in some edge cases, where we should squawk.
    # '10' is arbitrarily chosen since it seems like audio will often "overdrive" the [-1,1] bounds.
    if torch.any(audio > 10) or not torch.any(audio < 0):
        logger.error("Error with %s. Max=%.2f min=%.2f", audiopath, audio.max(), audio.min())
    # clip audio invalid values
    audio.clip_(-1, 1)
    return audio


@dataclass
class XttsAudioConfig(Coqpit):
    """
    Configuration class for audio-related parameters in the XTTS model.

    Args:
        sample_rate (int): The sample rate in which the GPT operates.
        output_sample_rate (int): The sample rate of the output audio waveform.
        dvae_sample_rate (int): The sample rate of the DVAE
    """

    sample_rate: int = 22050
    output_sample_rate: int = 24000
    dvae_sample_rate: int = 22050


@dataclass
class XttsArgs(Coqpit):
    """A dataclass to represent XTTS model arguments that define the model structure.

    Args:
        gpt_batch_size (int): The size of the auto-regressive batch.
        enable_redaction (bool, optional): Whether to enable redaction. Defaults to True.
        kv_cache (bool, optional): Whether to use the kv_cache. Defaults to True.
        gpt_checkpoint (str, optional): The checkpoint for the autoregressive model. Defaults to None.
        clvp_checkpoint (str, optional): The checkpoint for the ConditionalLatentVariablePerseq model. Defaults to None.
        decoder_checkpoint (str, optional): The checkpoint for the DiffTTS model. Defaults to None.
        num_chars (int, optional): The maximum number of characters to generate. Defaults to 255.

        For GPT model:
        gpt_max_audio_tokens (int, optional): The maximum mel tokens for the autoregressive model. Defaults to 604.
        gpt_max_text_tokens (int, optional): The maximum text tokens for the autoregressive model. Defaults to 402.
        gpt_max_prompt_tokens (int, optional): The maximum prompt tokens or the autoregressive model. Defaults to 70.
        gpt_layers (int, optional): The number of layers for the autoregressive model. Defaults to 30.
        gpt_n_model_channels (int, optional): The model dimension for the autoregressive model. Defaults to 1024.
        gpt_n_heads (int, optional): The number of heads for the autoregressive model. Defaults to 16.
        gpt_number_text_tokens (int, optional): The number of text tokens for the autoregressive model. Defaults to 255.
        gpt_start_text_token (int, optional): The start text token for the autoregressive model. Defaults to 255.
        gpt_checkpointing (bool, optional): Whether to use checkpointing for the autoregressive model. Defaults to False.
        gpt_train_solo_embeddings (bool, optional): Whether to train embeddings for the autoregressive model. Defaults to False.
        gpt_code_stride_len (int, optional): The hop_size of dvae and consequently of the gpt output. Defaults to 1024.
        gpt_use_masking_gt_prompt_approach (bool, optional):  If True, it will use ground truth as prompt and it will mask the loss to avoid repetition. Defaults to True.
        gpt_use_perceiver_resampler (bool, optional):  If True, it will use perceiver resampler from flamingo paper - https://arxiv.org/abs/2204.14198. Defaults to False.
    """

    gpt_batch_size: int = 1
    enable_redaction: bool = False
    kv_cache: bool = True
    gpt_checkpoint: str = None
    clvp_checkpoint: str = None
    decoder_checkpoint: str = None
    num_chars: int = 255

    # XTTS GPT Encoder params
    tokenizer_file: str = ""
    gpt_max_audio_tokens: int = 605
    gpt_max_text_tokens: int = 402
    gpt_max_prompt_tokens: int = 70
    gpt_layers: int = 30
    gpt_n_model_channels: int = 1024
    gpt_n_heads: int = 16
    gpt_number_text_tokens: int = None
    gpt_start_text_token: int = None
    gpt_stop_text_token: int = None
    gpt_num_audio_tokens: int = 8194
    gpt_start_audio_token: int = 8192
    gpt_stop_audio_token: int = 8193
    gpt_code_stride_len: int = 1024
    gpt_use_masking_gt_prompt_approach: bool = True
    gpt_use_perceiver_resampler: bool = False

    # HifiGAN Decoder params
    input_sample_rate: int = 22050
    output_sample_rate: int = 24000
    output_hop_length: int = 256
    decoder_input_dim: int = 1024
    d_vector_dim: int = 512
    cond_d_vector_in_each_upsampling_layer: bool = True

    # constants
    duration_const: int = 102400


class Xtts(BaseTTS):
    """XTTS model implementation.

    ❗ Currently it only supports inference.

    Examples:
        >>> from TTS.tts.configs.xtts_config import XttsConfig
        >>> from TTS.tts.models.xtts import Xtts
        >>> config = XttsConfig()
        >>> model = Xtts.init_from_config(config)
        >>> model.load_checkpoint(config, checkpoint_dir="paths/to/models_dir/", eval=True)
    """

    def __init__(self, config: Coqpit):
        super().__init__(config, ap=None, tokenizer=None)
        self.mel_stats_path = None
        self.config = config
        self.gpt_checkpoint = self.args.gpt_checkpoint
        self.decoder_checkpoint = self.args.decoder_checkpoint  # TODO: check if this is even needed
        self.models_dir = config.model_dir
        self.gpt_batch_size = self.args.gpt_batch_size

        self.tokenizer = VoiceBpeTokenizer()
        self.gpt = None
        self.init_models()
        self.register_buffer("mel_stats", torch.ones(80))

    def init_models(self):
        """Initialize the models. We do it here since we need to load the tokenizer first."""
        if self.tokenizer.tokenizer is not None:
            self.args.gpt_number_text_tokens = self.tokenizer.get_number_tokens()
            self.args.gpt_start_text_token = self.tokenizer.tokenizer.token_to_id("[START]")
            self.args.gpt_stop_text_token = self.tokenizer.tokenizer.token_to_id("[STOP]")

        if self.args.gpt_number_text_tokens:
            self.gpt = GPT(
                layers=self.args.gpt_layers,
                model_dim=self.args.gpt_n_model_channels,
                start_text_token=self.args.gpt_start_text_token,
                stop_text_token=self.args.gpt_stop_text_token,
                heads=self.args.gpt_n_heads,
                max_text_tokens=self.args.gpt_max_text_tokens,
                max_mel_tokens=self.args.gpt_max_audio_tokens,
                max_prompt_tokens=self.args.gpt_max_prompt_tokens,
                number_text_tokens=self.args.gpt_number_text_tokens,
                num_audio_tokens=self.args.gpt_num_audio_tokens,
                start_audio_token=self.args.gpt_start_audio_token,
                stop_audio_token=self.args.gpt_stop_audio_token,
                use_perceiver_resampler=self.args.gpt_use_perceiver_resampler,
                code_stride_len=self.args.gpt_code_stride_len,
            )

        self.hifigan_decoder = HifiDecoder(
            input_sample_rate=self.args.input_sample_rate,
            output_sample_rate=self.args.output_sample_rate,
            output_hop_length=self.args.output_hop_length,
            ar_mel_length_compression=self.args.gpt_code_stride_len,
            decoder_input_dim=self.args.decoder_input_dim,
            d_vector_dim=self.args.d_vector_dim,
            cond_d_vector_in_each_upsampling_layer=self.args.cond_d_vector_in_each_upsampling_layer,
        )

    @property
    def device(self):
        return next(self.parameters()).device

    @torch.inference_mode()
    def get_gpt_cond_latents(self, audio, sr, length: int = 30, chunk_length: int = 6):
        """Compute the conditioning latents for the GPT model from the given audio.

        Args:
            audio (tensor): audio tensor.
            sr (int): Sample rate of the audio.
            length (int): Length of the audio in seconds. If < 0, use the whole audio. Defaults to 30.
            chunk_length (int): Length of the audio chunks in seconds. When `length == chunk_length`, the whole audio
                is being used without chunking. It must be < `length`. Defaults to 6.
        """
        if sr != 22050:
            audio = torchaudio.functional.resample(audio, sr, 22050)
        if length > 0:
            audio = audio[:, : 22050 * length]
        if self.args.gpt_use_perceiver_resampler:
            style_embs = []
            for i in range(0, audio.shape[1], 22050 * chunk_length):
                audio_chunk = audio[:, i : i + 22050 * chunk_length]

                # if the chunk is too short ignore it
                if audio_chunk.size(-1) < 22050 * 0.33:
                    continue

                mel_chunk = wav_to_mel_cloning(
                    audio_chunk,
                    mel_norms=self.mel_stats.cpu(),
                    n_fft=2048,
                    hop_length=256,
                    win_length=1024,
                    power=2,
                    normalized=False,
                    sample_rate=22050,
                    f_min=0,
                    f_max=8000,
                    n_mels=80,
                )
                style_emb = self.gpt.get_style_emb(mel_chunk.to(self.device), None)
                style_embs.append(style_emb)

            # mean style embedding
            cond_latent = torch.stack(style_embs).mean(dim=0)
        else:
            mel = wav_to_mel_cloning(
                audio,
                mel_norms=self.mel_stats.cpu(),
                n_fft=4096,
                hop_length=1024,
                win_length=4096,
                power=2,
                normalized=False,
                sample_rate=22050,
                f_min=0,
                f_max=8000,
                n_mels=80,
            )
            cond_latent = self.gpt.get_style_emb(mel.to(self.device))
        return cond_latent.transpose(1, 2)

    @torch.inference_mode()
    def get_speaker_embedding(self, audio, sr):
        audio_16k = torchaudio.functional.resample(audio, sr, 16000)
        return (
            self.hifigan_decoder.speaker_encoder.forward(audio_16k.to(self.device), l2_norm=True)
            .unsqueeze(-1)
            .to(self.device)
        )

    @torch.inference_mode()
    def get_conditioning_latents(
        self,
        audio_path,
        max_ref_length=30,
        gpt_cond_len=6,
        gpt_cond_chunk_len=6,
        librosa_trim_db=None,
        sound_norm_refs=False,
        load_sr=22050,
    ):
        """Get the conditioning latents for the GPT model from the given audio.

        Args:
            audio_path (str or List[str]): Path to reference audio file(s).
            max_ref_length (int): Maximum length of each reference audio in seconds. Defaults to 30.
            gpt_cond_len (int): Length of the audio used for gpt latents. Defaults to 6.
            gpt_cond_chunk_len (int): Chunk length used for gpt latents. It must be <= gpt_conf_len. Defaults to 6.
            librosa_trim_db (int, optional): Trim the audio using this value. If None, not trimming. Defaults to None.
            sound_norm_refs (bool, optional): Whether to normalize the audio. Defaults to False.
            load_sr (int, optional): Sample rate to load the audio. Defaults to 24000.
        """
        # deal with multiples references
        if not isinstance(audio_path, list):
            audio_paths = [audio_path]
        else:
            audio_paths = audio_path

        speaker_embeddings = []
        audios = []
        speaker_embedding = None
        for file_path in audio_paths:
            audio = load_audio(file_path, load_sr)
            audio = audio[:, : load_sr * max_ref_length].to(self.device)
            if sound_norm_refs:
                audio = (audio / torch.abs(audio).max()) * 0.75
            if librosa_trim_db is not None:
                audio = librosa.effects.trim(audio, top_db=librosa_trim_db)[0]

            # compute latents for the decoder
            speaker_embedding = self.get_speaker_embedding(audio, load_sr)
            speaker_embeddings.append(speaker_embedding)

            audios.append(audio)

        # merge all the audios and compute the latents for the gpt
        full_audio = torch.cat(audios, dim=-1)
        gpt_cond_latents = self.get_gpt_cond_latents(
            full_audio, load_sr, length=gpt_cond_len, chunk_length=gpt_cond_chunk_len
        )  # [1, 1024, T]

        if speaker_embeddings:
            speaker_embedding = torch.stack(speaker_embeddings)
            speaker_embedding = speaker_embedding.mean(dim=0)

        return gpt_cond_latents, speaker_embedding

    def synthesize(self, text, config, speaker_wav, language, speaker_id=None, speed: float = 1.0, **kwargs):
        """Synthesize speech with the given input text.

        Args:
            text (str): Input text.
            config (XttsConfig): Config with inference parameters.
            speaker_wav (list): List of paths to the speaker audio files to be used for cloning.
            language (str): Language ID of the speaker.
            **kwargs: Inference settings. See `inference()`.

        Returns:
            A dictionary of the output values with `wav` as output waveform, `deterministic_seed` as seed used at inference,
            `text_input` as text token IDs after tokenizer, `voice_samples` as samples used for cloning, `conditioning_latents`
            as latents used at inference.

        """
        assert (
            "zh-cn" if language == "zh" else language in self.config.languages
        ), f" ❗ Language {language} is not supported. Supported languages are {self.config.languages}"
        # Use generally found best tuning knobs for generation.
        settings = {
            "temperature": config.temperature,
            "length_penalty": config.length_penalty,
            "repetition_penalty": config.repetition_penalty,
            "top_k": config.top_k,
            "top_p": config.top_p,
        }
        settings.update(kwargs)  # allow overriding of preset settings with kwargs
        if speaker_id is not None:
            gpt_cond_latent, speaker_embedding = self.speaker_manager.speakers[speaker_id].values()
<<<<<<< HEAD
            return self.inference(text, language, gpt_cond_latent, speaker_embedding, speed=speed, **settings)
        settings.update({
            "gpt_cond_len": config.gpt_cond_len,
            "gpt_cond_chunk_len": config.gpt_cond_chunk_len,
            "max_ref_len": config.max_ref_len,
            "sound_norm_refs": config.sound_norm_refs,
        })
        return self.full_inference(text, speaker_wav, language, speed=speed, **settings)
=======
            return self.inference(text, language, gpt_cond_latent, speaker_embedding, **settings)
        settings.update(
            {
                "gpt_cond_len": config.gpt_cond_len,
                "gpt_cond_chunk_len": config.gpt_cond_chunk_len,
                "max_ref_len": config.max_ref_len,
                "sound_norm_refs": config.sound_norm_refs,
            }
        )
        return self.full_inference(text, speaker_wav, language, **settings)
>>>>>>> 98080e28

    @torch.inference_mode()
    def full_inference(
        self,
        text,
        ref_audio_path,
        language,
        # GPT inference
        temperature=0.75,
        length_penalty=1.0,
        repetition_penalty=10.0,
        top_k=50,
        top_p=0.85,
        do_sample=True,
        # Cloning
        gpt_cond_len=30,
        gpt_cond_chunk_len=6,
        max_ref_len=10,
        sound_norm_refs=False,
        speed: float = 1.0,
        **hf_generate_kwargs,
    ):
        """
        This function produces an audio clip of the given text being spoken with the given reference voice.

        Args:
            text: (str) Text to be spoken.

            ref_audio_path: (str) Path to a reference audio file to be used for cloning. This audio file should be >3
                seconds long.

            language: (str) Language of the voice to be generated.

            temperature: (float) The softmax temperature of the autoregressive model. Defaults to 0.65.

            length_penalty: (float) A length penalty applied to the autoregressive decoder. Higher settings causes the
                model to produce more terse outputs. Defaults to 1.0.

            repetition_penalty: (float) A penalty that prevents the autoregressive decoder from repeating itself during
                decoding. Can be used to reduce the incidence of long silences or "uhhhhhhs", etc. Defaults to 2.0.

            top_k: (int) K value used in top-k sampling. [0,inf]. Lower values mean the decoder produces more "likely"
                (aka boring) outputs. Defaults to 50.

            top_p: (float) P value used in nucleus sampling. (0,1]. Lower values mean the decoder produces more "likely"
                (aka boring) outputs. Defaults to 0.8.

            gpt_cond_len: (int) Length of the audio used for cloning. If audio is shorter, then audio length is used
                else the first `gpt_cond_len` secs is used. Defaults to 30 seconds.

            gpt_cond_chunk_len: (int) Chunk length used for cloning. It must be <= `gpt_cond_len`.
                If gpt_cond_len == gpt_cond_chunk_len, no chunking. Defaults to 6 seconds.

            hf_generate_kwargs: (`**kwargs`) The huggingface Transformers generate API is used for the autoregressive
                transformer. Extra keyword args fed to this function get forwarded directly to that API. Documentation
                here: https://huggingface.co/docs/transformers/internal/generation_utils

        Returns:
            Generated audio clip(s) as a torch tensor. Shape 1,S if k=1 else, (k,1,S) where S is the sample length.
            Sample rate is 24kHz.
        """
        (gpt_cond_latent, speaker_embedding) = self.get_conditioning_latents(
            audio_path=ref_audio_path,
            gpt_cond_len=gpt_cond_len,
            gpt_cond_chunk_len=gpt_cond_chunk_len,
            max_ref_length=max_ref_len,
            sound_norm_refs=sound_norm_refs,
        )

        return self.inference(
            text,
            language,
            gpt_cond_latent,
            speaker_embedding,
            temperature=temperature,
            length_penalty=length_penalty,
            repetition_penalty=repetition_penalty,
            top_k=top_k,
            top_p=top_p,
            do_sample=do_sample,
            speed=speed,
            **hf_generate_kwargs,
        )

    @torch.inference_mode()
    def inference(
        self,
        text,
        language,
        gpt_cond_latent,
        speaker_embedding,
        # GPT inference
        temperature=0.75,
        length_penalty=1.0,
        repetition_penalty=10.0,
        top_k=50,
        top_p=0.85,
        do_sample=True,
        num_beams=1,
        speed=1.0,
        enable_text_splitting=False,
        **hf_generate_kwargs,
    ):
        language = language.split("-")[0]  # remove the country code
        length_scale = 1.0 / max(speed, 0.05)
        gpt_cond_latent = gpt_cond_latent.to(self.device)
        speaker_embedding = speaker_embedding.to(self.device)
        if enable_text_splitting:
            text = split_sentence(text, language, self.tokenizer.char_limits[language])
        else:
            text = [text]

        wavs = []
        gpt_latents_list = []
        for sent in text:
            sent = sent.strip().lower()
            text_tokens = torch.IntTensor(self.tokenizer.encode(sent, lang=language)).unsqueeze(0).to(self.device)

            assert (
                text_tokens.shape[-1] < self.args.gpt_max_text_tokens
            ), " ❗ XTTS can only generate text with a maximum of 400 tokens."

            with torch.no_grad():
                gpt_codes = self.gpt.generate(
                    cond_latents=gpt_cond_latent,
                    text_inputs=text_tokens,
                    input_tokens=None,
                    do_sample=do_sample,
                    top_p=top_p,
                    top_k=top_k,
                    temperature=temperature,
                    num_return_sequences=self.gpt_batch_size,
                    num_beams=num_beams,
                    length_penalty=length_penalty,
                    repetition_penalty=repetition_penalty,
                    output_attentions=False,
                    **hf_generate_kwargs,
                )
                expected_output_len = torch.tensor(
                    [gpt_codes.shape[-1] * self.gpt.code_stride_len], device=text_tokens.device
                )

                text_len = torch.tensor([text_tokens.shape[-1]], device=self.device)
                gpt_latents = self.gpt(
                    text_tokens,
                    text_len,
                    gpt_codes,
                    expected_output_len,
                    cond_latents=gpt_cond_latent,
                    return_attentions=False,
                    return_latent=True,
                )

                if length_scale != 1.0:
                    gpt_latents = self.adjust_speech_rate(gpt_latents, length_scale)
                gpt_latents_list.append(gpt_latents.cpu())
                wavs.append(self.hifigan_decoder(gpt_latents, g=speaker_embedding).cpu().squeeze())

        return {
            "wav": torch.cat(wavs, dim=0).numpy(),
            "gpt_latents": torch.cat(gpt_latents_list, dim=1).numpy(),
            "speaker_embedding": speaker_embedding,
        }

    def handle_chunks(self, wav_gen, wav_gen_prev, wav_overlap, overlap_len):
        """Handle chunk formatting in streaming mode"""
        wav_chunk = wav_gen[:-overlap_len]
        if wav_gen_prev is not None:
            wav_chunk = wav_gen[(wav_gen_prev.shape[0] - overlap_len) : -overlap_len]
        if wav_overlap is not None:
            # cross fade the overlap section
            if overlap_len > len(wav_chunk):
                # wav_chunk is smaller than overlap_len, pass on last wav_gen
                if wav_gen_prev is not None:
                    wav_chunk = wav_gen[(wav_gen_prev.shape[0] - overlap_len) :]
                else:
                    # not expecting will hit here as problem happens on last chunk
                    wav_chunk = wav_gen[-overlap_len:]
                return wav_chunk, wav_gen, None
            else:
                crossfade_wav = wav_chunk[:overlap_len]
                crossfade_wav = crossfade_wav * torch.linspace(0.0, 1.0, overlap_len).to(crossfade_wav.device)
                wav_chunk[:overlap_len] = wav_overlap * torch.linspace(1.0, 0.0, overlap_len).to(wav_overlap.device)
                wav_chunk[:overlap_len] += crossfade_wav

        wav_overlap = wav_gen[-overlap_len:]
        wav_gen_prev = wav_gen
        return wav_chunk, wav_gen_prev, wav_overlap

    @torch.inference_mode()
    def inference_stream(
        self,
        text,
        language,
        gpt_cond_latent,
        speaker_embedding,
        # Streaming
        stream_chunk_size=20,
        overlap_wav_len=1024,
        # GPT inference
        temperature=0.75,
        length_penalty=1.0,
        repetition_penalty=10.0,
        top_k=50,
        top_p=0.85,
        do_sample=True,
        speed=1.0,
        enable_text_splitting=False,
        **hf_generate_kwargs,
    ):
        language = language.split("-")[0]  # remove the country code
        length_scale = 1.0 / max(speed, 0.05)
        gpt_cond_latent = gpt_cond_latent.to(self.device)
        speaker_embedding = speaker_embedding.to(self.device)
        if enable_text_splitting:
            text = split_sentence(text, language, self.tokenizer.char_limits[language])
        else:
            text = [text]

        for sent in text:
            sent = sent.strip().lower()
            text_tokens = torch.IntTensor(self.tokenizer.encode(sent, lang=language)).unsqueeze(0).to(self.device)

            assert (
                text_tokens.shape[-1] < self.args.gpt_max_text_tokens
            ), " ❗ XTTS can only generate text with a maximum of 400 tokens."

            fake_inputs = self.gpt.compute_embeddings(
                gpt_cond_latent.to(self.device),
                text_tokens,
            )
            gpt_generator = self.gpt.get_generator(
                fake_inputs=fake_inputs,
                top_k=top_k,
                top_p=top_p,
                temperature=temperature,
                do_sample=do_sample,
                num_beams=1,
                num_return_sequences=1,
                length_penalty=float(length_penalty),
                repetition_penalty=float(repetition_penalty),
                output_attentions=False,
                output_hidden_states=True,
                return_dict_in_generate=True,
                **hf_generate_kwargs,
            )

            last_tokens = []
            all_latents = []
            wav_gen_prev = None
            wav_overlap = None
            is_end = False

            while not is_end:
                try:
                    x, latent = next(gpt_generator)
                    last_tokens += [x]
                    all_latents += [latent]
                except StopIteration:
                    is_end = True

                if is_end or (stream_chunk_size > 0 and len(last_tokens) >= stream_chunk_size):
                    gpt_latents = torch.cat(all_latents, dim=0)[None, :]
                    if length_scale != 1.0:
                        gpt_latents = F.interpolate(
                            gpt_latents.transpose(1, 2), scale_factor=length_scale, mode="linear"
                        ).transpose(1, 2)
                    wav_gen = self.hifigan_decoder(gpt_latents, g=speaker_embedding.to(self.device))
                    wav_chunk, wav_gen_prev, wav_overlap = self.handle_chunks(
                        wav_gen.squeeze(), wav_gen_prev, wav_overlap, overlap_wav_len
                    )
                    last_tokens = []
                    yield wav_chunk

    def forward(self):
        raise NotImplementedError(
            "XTTS has a dedicated trainer, please check the XTTS docs: https://coqui-tts.readthedocs.io/en/latest/models/xtts.html#training"
        )

    def eval_step(self):
        raise NotImplementedError(
            "XTTS has a dedicated trainer, please check the XTTS docs: https://coqui-tts.readthedocs.io/en/latest/models/xtts.html#training"
        )

    @staticmethod
    def init_from_config(config: "XttsConfig", **kwargs):  # pylint: disable=unused-argument
        return Xtts(config)

    def eval(self):  # pylint: disable=redefined-builtin
        """Sets the model to evaluation mode. Overrides the default eval() method to also set the GPT model to eval mode."""
        self.gpt.init_gpt_for_inference()
        super().eval()

    def get_compatible_checkpoint_state_dict(self, model_path):
        checkpoint = load_fsspec(model_path, map_location=torch.device("cpu"))["model"]
        # remove xtts gpt trainer extra keys
        ignore_keys = ["torch_mel_spectrogram_style_encoder", "torch_mel_spectrogram_dvae", "dvae"]
        for key in list(checkpoint.keys()):
            # check if it is from the coqui Trainer if so convert it
            if key.startswith("xtts."):
                new_key = key.replace("xtts.", "")
                checkpoint[new_key] = checkpoint[key]
                del checkpoint[key]
                key = new_key

            # remove unused keys
            if key.split(".")[0] in ignore_keys:
                del checkpoint[key]

        return checkpoint

    def load_checkpoint(
        self,
        config: "XttsConfig",
        checkpoint_dir: Optional[str] = None,
        checkpoint_path: Optional[str] = None,
        vocab_path: Optional[str] = None,
        eval: bool = True,
        strict: bool = True,
        use_deepspeed: bool = False,
        speaker_file_path: Optional[str] = None,
    ):
        """
        Loads a checkpoint from disk and initializes the model's state and tokenizer.

        Args:
            config (dict): The configuration dictionary for the model.
            checkpoint_dir (str, optional): The directory where the checkpoint is stored. Defaults to None.
            checkpoint_path (str, optional): The path to the checkpoint file. Defaults to None.
            vocab_path (str, optional): The path to the vocabulary file. Defaults to None.
            eval (bool, optional): Whether to set the model to evaluation mode. Defaults to True.
            strict (bool, optional): Whether to strictly enforce that the keys in the checkpoint match the keys in the model. Defaults to True.

        Returns:
            None
        """
        if checkpoint_dir is not None and Path(checkpoint_dir).is_file():
            msg = f"You passed a file to `checkpoint_dir=`. Use `checkpoint_path={checkpoint_dir}` instead."
            raise ValueError(msg)
        model_path = checkpoint_path or os.path.join(checkpoint_dir, "model.pth")
        if vocab_path is None:
            if checkpoint_dir is not None and (Path(checkpoint_dir) / "vocab.json").is_file():
                vocab_path = str(Path(checkpoint_dir) / "vocab.json")
            else:
                vocab_path = config.model_args.tokenizer_file

        if speaker_file_path is None and checkpoint_dir is not None:
            speaker_file_path = os.path.join(checkpoint_dir, "speakers_xtts.pth")

        self.language_manager = LanguageManager(config)
        self.speaker_manager = None
        if speaker_file_path is not None and os.path.exists(speaker_file_path):
            self.speaker_manager = SpeakerManager(speaker_file_path)

        if os.path.exists(vocab_path):
            self.tokenizer = VoiceBpeTokenizer(vocab_file=vocab_path)
        else:
            msg = (
                f"`vocab.json` file not found in `{checkpoint_dir}`. Move the file there or "
                "specify alternative path in `model_args.tokenizer_file` in `config.json`"
            )
            raise FileNotFoundError(msg)

        self.init_models()

        checkpoint = self.get_compatible_checkpoint_state_dict(model_path)

        # deal with v1 and v1.1. V1 has the init_gpt_for_inference keys, v1.1 do not
        try:
            self.load_state_dict(checkpoint, strict=strict)
        except:
            if eval:
                self.gpt.init_gpt_for_inference(kv_cache=self.args.kv_cache)
            self.load_state_dict(checkpoint, strict=strict)

        if eval:
            self.hifigan_decoder.eval()
            self.gpt.init_gpt_for_inference(kv_cache=self.args.kv_cache, use_deepspeed=use_deepspeed)
            self.gpt.eval()

    def train_step(self):
        raise NotImplementedError(
            "XTTS has a dedicated trainer, please check the XTTS docs: https://coqui-tts.readthedocs.io/en/latest/models/xtts.html#training"
        )<|MERGE_RESOLUTION|>--- conflicted
+++ resolved
@@ -398,27 +398,16 @@
         settings.update(kwargs)  # allow overriding of preset settings with kwargs
         if speaker_id is not None:
             gpt_cond_latent, speaker_embedding = self.speaker_manager.speakers[speaker_id].values()
-<<<<<<< HEAD
             return self.inference(text, language, gpt_cond_latent, speaker_embedding, speed=speed, **settings)
-        settings.update({
+        settings.update(
+          {
             "gpt_cond_len": config.gpt_cond_len,
             "gpt_cond_chunk_len": config.gpt_cond_chunk_len,
             "max_ref_len": config.max_ref_len,
             "sound_norm_refs": config.sound_norm_refs,
-        })
+          }
+        )
         return self.full_inference(text, speaker_wav, language, speed=speed, **settings)
-=======
-            return self.inference(text, language, gpt_cond_latent, speaker_embedding, **settings)
-        settings.update(
-            {
-                "gpt_cond_len": config.gpt_cond_len,
-                "gpt_cond_chunk_len": config.gpt_cond_chunk_len,
-                "max_ref_len": config.max_ref_len,
-                "sound_norm_refs": config.sound_norm_refs,
-            }
-        )
-        return self.full_inference(text, speaker_wav, language, **settings)
->>>>>>> 98080e28
 
     @torch.inference_mode()
     def full_inference(
