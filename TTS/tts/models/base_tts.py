--- conflicted
+++ resolved
@@ -79,7 +79,6 @@
         else:
             raise ValueError("config must be either a *Config or *Args")
 
-<<<<<<< HEAD
     def adjust_speech_rate(self, gpt_latents, length_scale):
         if abs(length_scale - 1.0) < 1e-6:
             return gpt_latents
@@ -107,10 +106,7 @@
             print(f"Interpolation failed: {e}")
             return gpt_latents
 
-    def init_multispeaker(self, config: Coqpit, data: List = None):
-=======
     def init_multispeaker(self, config: Coqpit, data: list = None):
->>>>>>> 420a02ff
         """Set up for multi-speaker TTS.
 
         Initialize a speaker embedding layer if needed and define expected embedding
