--- conflicted
+++ resolved
@@ -124,7 +124,6 @@
     )
     y = y.squeeze(1)
 
-<<<<<<< HEAD
     spec = torch.view_as_real(
         torch.stft(
             y,
@@ -138,19 +137,6 @@
             onesided=True,
             return_complex=True,
         )
-=======
-    spec = torch.stft(
-        y,
-        n_fft,
-        hop_length=hop_length,
-        win_length=win_length,
-        window=hann_window[wnsize_dtype_device],
-        center=center,
-        pad_mode="reflect",
-        normalized=False,
-        onesided=True,
-        return_complex=True, # needed when upgrading to torch nightly for 4090 support
->>>>>>> 0239ff89
     )
     spec = torch.view_as_real(spec)
 
@@ -209,7 +195,6 @@
     )
     y = y.squeeze(1)
 
-<<<<<<< HEAD
     spec = torch.view_as_real(
         torch.stft(
             y,
@@ -223,19 +208,6 @@
             onesided=True,
             return_complex=True,
         )
-=======
-    spec = torch.stft(
-        y,
-        n_fft,
-        hop_length=hop_length,
-        win_length=win_length,
-        window=hann_window[wnsize_dtype_device],
-        center=center,
-        pad_mode="reflect",
-        normalized=False,
-        onesided=True,
-        return_complex=True,
->>>>>>> 0239ff89
     )
     spec = torch.view_as_real(spec)
 
