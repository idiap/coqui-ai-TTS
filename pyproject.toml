--- conflicted
+++ resolved
@@ -12,11 +12,7 @@
 
 [project]
 name = "coqui-tts"
-<<<<<<< HEAD
-version = "0.24.2"
-=======
 version = "0.24.3"
->>>>>>> 6314032f
 description = "Deep learning for Text to Speech."
 readme = "README.md"
 requires-python = ">=3.9, <3.13"
@@ -48,11 +44,7 @@
 ]
 dependencies = [
     # Core
-<<<<<<< HEAD
-    "numpy>=1.25.2",
-=======
     "numpy>=1.25.2,<2.0",
->>>>>>> 6314032f
     "cython>=3.0.0",
     "scipy>=1.11.2",
     "torch>=2.1",
