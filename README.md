--- conflicted
+++ resolved
@@ -1,5 +1,18 @@
-
-<<<<<<< HEAD
+* Install the TTS using the instructions below - only for synthesizing
+* Run the server such as the following and then go to http://localhost:5002/
+* Input the normalized Sinhala or Pali text - you can use the tool here https://pitaka.lk/tools/converter.html for converting Sinhala letters to Roman
+```bash
+source venv/bin/activate
+python TTS/server/server.py --config_path ../models/sinhala/single-v2.1/config.json --model_path ../models/sinhala/single-v2.1/checkpoint_80000.pth
+```
+For multispeaker you may also want to edit the speaker path within the config.json file
+```bash
+python TTS/server/server.py --config_path ../models/sinhala/multi-v2.0/config.json --speakers_file_path ../models/sinhala/multi-v2.0/speakers.pth --model_path ../models/sinhala/multi-v2.0/checkpoint_70000.pth
+```
+
+For training there is a notebook in the /notebooks folder in this repository
+
+
 ## 🐸Coqui TTS News
 - 📣 Fork of the [original, unmaintained repository](https://github.com/coqui-ai/TTS). New PyPI package: [coqui-tts](https://pypi.org/project/coqui-tts)
 - 📣 Prebuilt wheels are now also published for Mac and Windows (in addition to Linux as before) for easier installation across platforms.
@@ -90,21 +103,6 @@
 - OverFlow: [paper](https://arxiv.org/abs/2211.06892)
 - Neural HMM TTS: [paper](https://arxiv.org/abs/2108.13320)
 - Delightful TTS: [paper](https://arxiv.org/abs/2110.12612)
-=======
-* Install the TTS using the instructions below - only for synthesizing
-* Run the server such as the following and then go to http://localhost:5002/
-* Input the normalized Sinhala or Pali text - you can use the tool here https://pitaka.lk/tools/converter.html for converting Sinhala letters to Roman
-```bash
-source venv/bin/activate
-python TTS/server/server.py --config_path ../models/sinhala/single-v2.1/config.json --model_path ../models/sinhala/single-v2.1/checkpoint_80000.pth
-```
-For multispeaker you may also want to edit the speaker path within the config.json file
-```bash
-python TTS/server/server.py --config_path ../models/sinhala/multi-v2.0/config.json --speakers_file_path ../models/sinhala/multi-v2.0/speakers.pth --model_path ../models/sinhala/multi-v2.0/checkpoint_70000.pth
-```
-
-For training there is a notebook in the /notebooks folder in this repository
->>>>>>> 0239ff89
 
 ### End-to-End Models
 - ⓍTTS: [blog](https://coqui.ai/blog/tts/open_xtts)
@@ -113,7 +111,6 @@
 - 🐢 Tortoise: [orig. repo](https://github.com/neonbjb/tortoise-tts)
 - 🐶 Bark: [orig. repo](https://github.com/suno-ai/bark)
 
-<<<<<<< HEAD
 ### Attention Methods
 - Guided Attention: [paper](https://arxiv.org/abs/1710.08969)
 - Forward Backward Decoding: [paper](https://arxiv.org/abs/1907.09006)
@@ -143,10 +140,6 @@
 
 ## Installation
 🐸TTS is tested on Ubuntu 22.04 with **python >= 3.9, < 3.13.**.
-=======
-## Install TTS
-🐸TTS is tested on Ubuntu 18.04 with **python >= 3.7, < 3.11.**.
->>>>>>> 0239ff89
 
 If you are only interested in [synthesizing speech](https://coqui-tts.readthedocs.io/en/latest/inference.html) with the released 🐸TTS models, installing from PyPI is the easiest option.
 
